- name: gpt-3.5-turbo
  weak_model_name: gpt-4o-mini
  reminder: sys

- name: gpt-3.5-turbo-0125
  weak_model_name: gpt-4o-mini
  reminder: sys

- name: gpt-3.5-turbo-1106
  weak_model_name: gpt-4o-mini
  reminder: sys

- name: gpt-3.5-turbo-0613
  weak_model_name: gpt-4o-mini
  reminder: sys

- name: gpt-3.5-turbo-16k-0613
  weak_model_name: gpt-4o-mini
  reminder: sys

- name: gpt-4-turbo-2024-04-09
  edit_format: udiff
  weak_model_name: gpt-4o-mini
  use_repo_map: true
  lazy: true
  reminder: sys

- name: gpt-4-turbo
  edit_format: udiff
  weak_model_name: gpt-4o-mini
  use_repo_map: true
  lazy: true
  reminder: sys

- name: openai/gpt-4o
  edit_format: diff
  weak_model_name: gpt-4o-mini
  use_repo_map: true
  lazy: true
  reminder: sys
  examples_as_sys_msg: true
  editor_edit_format: editor-diff

- name: openai/gpt-4o-2024-08-06
  edit_format: diff
  weak_model_name: gpt-4o-mini
  use_repo_map: true
  lazy: true
  reminder: sys
  examples_as_sys_msg: true

- name: gpt-4o-2024-08-06
  edit_format: diff
  weak_model_name: gpt-4o-mini
  use_repo_map: true
  lazy: true
  reminder: sys
  examples_as_sys_msg: true

- name: gpt-4o-2024-11-20
  edit_format: diff
  weak_model_name: gpt-4o-mini
  use_repo_map: true
  lazy: true
  reminder: sys
  examples_as_sys_msg: true

- name: openai/gpt-4o-2024-11-20
  edit_format: diff
  weak_model_name: gpt-4o-mini
  use_repo_map: true
  lazy: true
  reminder: sys
  examples_as_sys_msg: true

- name: gpt-4o
  edit_format: diff
  weak_model_name: gpt-4o-mini
  use_repo_map: true
  lazy: true
  reminder: sys
  examples_as_sys_msg: true
  editor_edit_format: editor-diff

- name: gpt-4o-mini
  weak_model_name: gpt-4o-mini
  lazy: true
  reminder: sys

- name: openai/gpt-4o-mini
  weak_model_name: openai/gpt-4o-mini
  lazy: true
  reminder: sys

- name: gpt-4-0125-preview
  edit_format: udiff
  weak_model_name: gpt-4o-mini
  use_repo_map: true
  lazy: true
  reminder: sys
  examples_as_sys_msg: true

- name: gpt-4-1106-preview
  edit_format: udiff
  weak_model_name: gpt-4o-mini
  use_repo_map: true
  lazy: true
  reminder: sys

- name: gpt-4-vision-preview
  edit_format: diff
  weak_model_name: gpt-4o-mini
  use_repo_map: true
  reminder: sys

- name: gpt-4-0314
  edit_format: diff
  weak_model_name: gpt-4o-mini
  use_repo_map: true
  reminder: sys
  examples_as_sys_msg: true

- name: gpt-4-0613
  edit_format: diff
  weak_model_name: gpt-4o-mini
  use_repo_map: true
  reminder: sys

- name: gpt-4-32k-0613
  edit_format: diff
  weak_model_name: gpt-4o-mini
  use_repo_map: true
  reminder: sys

- name: claude-3-opus-20240229
  edit_format: diff
  weak_model_name: claude-3-5-haiku-20241022
  use_repo_map: true

- name: openrouter/anthropic/claude-3-opus
  edit_format: diff
  weak_model_name: openrouter/anthropic/claude-3-5-haiku
  use_repo_map: true

- name: claude-3-sonnet-20240229
  weak_model_name: claude-3-5-haiku-20241022

- name: claude-3-5-sonnet-20240620
  edit_format: diff
  weak_model_name: claude-3-5-haiku-20241022
  use_repo_map: true
  examples_as_sys_msg: true
  extra_params:
    extra_headers:
      anthropic-beta: prompt-caching-2024-07-31,pdfs-2024-09-25
    max_tokens: 8192
  cache_control: true
  editor_model_name: claude-3-5-sonnet-20240620
  editor_edit_format: editor-diff

- name: anthropic/claude-3-5-sonnet-20240620
  edit_format: diff
  weak_model_name: anthropic/claude-3-5-haiku-20241022
  use_repo_map: true
  examples_as_sys_msg: true
  extra_params:
    extra_headers:
      anthropic-beta: prompt-caching-2024-07-31,pdfs-2024-09-25
    max_tokens: 8192
  cache_control: true
  editor_model_name: anthropic/claude-3-5-sonnet-20240620
  editor_edit_format: editor-diff

- name: anthropic/claude-3-5-sonnet-20241022
  edit_format: diff
  weak_model_name: anthropic/claude-3-5-haiku-20241022
  use_repo_map: true
  examples_as_sys_msg: true
  extra_params:
    extra_headers:
      anthropic-beta: prompt-caching-2024-07-31,pdfs-2024-09-25
    max_tokens: 8192
  cache_control: true
  editor_model_name: anthropic/claude-3-5-sonnet-20241022
  editor_edit_format: editor-diff

- name: bedrock/anthropic.claude-3-5-sonnet-20241022-v2:0
  edit_format: diff
  weak_model_name: bedrock/anthropic.claude-3-5-haiku-20241022-v1:0
  use_repo_map: true
  examples_as_sys_msg: true
  extra_params:
    extra_headers:
      anthropic-beta: prompt-caching-2024-07-31,pdfs-2024-09-25
    max_tokens: 8192
  cache_control: true
  editor_model_name: bedrock/anthropic.claude-3-5-sonnet-20241022-v2:0
  editor_edit_format: editor-diff

- name: anthropic/claude-3-5-sonnet-latest
  edit_format: diff
  weak_model_name: anthropic/claude-3-5-haiku-20241022
  use_repo_map: true
  examples_as_sys_msg: true
  extra_params:
    extra_headers:
      anthropic-beta: prompt-caching-2024-07-31,pdfs-2024-09-25
    max_tokens: 8192
  cache_control: true
  editor_model_name: anthropic/claude-3-5-sonnet-20241022
  editor_edit_format: editor-diff

- name: claude-3-5-sonnet-20241022
  edit_format: diff
  weak_model_name: claude-3-5-haiku-20241022
  use_repo_map: true
  examples_as_sys_msg: true
  extra_params:
    extra_headers:
      anthropic-beta: prompt-caching-2024-07-31,pdfs-2024-09-25
    max_tokens: 8192
  cache_control: true
  editor_model_name: claude-3-5-sonnet-20241022
  editor_edit_format: editor-diff

- name: anthropic/claude-3-haiku-20240307
  weak_model_name: anthropic/claude-3-haiku-20240307
  examples_as_sys_msg: true
  extra_params:
    extra_headers:
      anthropic-beta: prompt-caching-2024-07-31,pdfs-2024-09-25
  cache_control: true

- name: anthropic/claude-3-5-haiku-20241022
  edit_format: diff
  weak_model_name: anthropic/claude-3-5-haiku-20241022
  use_repo_map: true
  extra_params:
    extra_headers:
      anthropic-beta: prompt-caching-2024-07-31,pdfs-2024-09-25
  cache_control: true

- name: bedrock/anthropic.claude-3-5-haiku-20241022-v1:0
  edit_format: diff
  weak_model_name: bedrock/anthropic.claude-3-5-haiku-20241022-v1:0
  use_repo_map: true
  extra_params:
    extra_headers:
      anthropic-beta: prompt-caching-2024-07-31,pdfs-2024-09-25
  cache_control: true

- name: claude-3-5-haiku-20241022
  edit_format: diff
  weak_model_name: claude-3-5-haiku-20241022
  use_repo_map: true
  examples_as_sys_msg: true
  extra_params:
    extra_headers:
      anthropic-beta: prompt-caching-2024-07-31,pdfs-2024-09-25
  cache_control: true

- name: vertex_ai/claude-3-5-haiku@20241022
  edit_format: diff
  weak_model_name: vertex_ai/claude-3-5-haiku@20241022
  use_repo_map: true
  extra_params:
    max_tokens: 4096

- name: claude-3-haiku-20240307
  weak_model_name: claude-3-haiku-20240307
  examples_as_sys_msg: true
  extra_params:
    extra_headers:
      anthropic-beta: prompt-caching-2024-07-31,pdfs-2024-09-25
  cache_control: true

- name: openrouter/anthropic/claude-3.5-sonnet
  edit_format: diff
  weak_model_name: openrouter/anthropic/claude-3-5-haiku
  use_repo_map: true
  examples_as_sys_msg: true
  extra_params:
    max_tokens: 8192
  cache_control: true
  editor_model_name: openrouter/anthropic/claude-3.5-sonnet
  editor_edit_format: editor-diff

- name: openrouter/anthropic/claude-3.5-sonnet:beta
  edit_format: diff
  weak_model_name: openrouter/anthropic/claude-3-5-haiku:beta
  use_repo_map: true
  examples_as_sys_msg: true
  extra_params:
    max_tokens: 8192
  cache_control: true
  editor_model_name: openrouter/anthropic/claude-3.5-sonnet:beta
  editor_edit_format: editor-diff

- name: vertex_ai/claude-3-5-sonnet@20240620
  edit_format: diff
  weak_model_name: vertex_ai/claude-3-5-haiku@20241022
  use_repo_map: true
  examples_as_sys_msg: true
  extra_params:
    max_tokens: 8192
  editor_model_name: vertex_ai/claude-3-5-sonnet@20240620
  editor_edit_format: editor-diff

- name: vertex_ai/claude-3-5-sonnet-v2@20241022
  edit_format: diff
  weak_model_name: vertex_ai/claude-3-5-haiku@20241022
  use_repo_map: true
  examples_as_sys_msg: true
  extra_params:
    max_tokens: 8192
  editor_model_name: vertex_ai/claude-3-5-sonnet-v2@20241022
  editor_edit_format: editor-diff

- name: vertex_ai/claude-3-opus@20240229
  edit_format: diff
  weak_model_name: vertex_ai/claude-3-5-haiku@20241022
  use_repo_map: true

- name: vertex_ai/claude-3-sonnet@20240229
  weak_model_name: vertex_ai/claude-3-5-haiku@20241022

- name: command-r-plus
  weak_model_name: command-r-plus
  use_repo_map: true

- name: command-r-08-2024
  weak_model_name: command-r-08-2024
  use_repo_map: true

- name: command-r-plus-08-2024
  weak_model_name: command-r-plus-08-2024
  use_repo_map: true

- name: groq/llama3-70b-8192
  edit_format: diff
  weak_model_name: groq/llama3-8b-8192
  examples_as_sys_msg: true

- name: openrouter/meta-llama/llama-3-70b-instruct
  edit_format: diff
  weak_model_name: openrouter/meta-llama/llama-3-70b-instruct
  examples_as_sys_msg: true

- name: gemini/gemini-1.5-pro-002
  edit_format: diff
  use_repo_map: true

- name: gemini/gemini-1.5-flash-002

- name: gemini/gemini-1.5-pro
  edit_format: diff-fenced
  use_repo_map: true

- name: gemini/gemini-1.5-pro-latest
  edit_format: diff-fenced
  use_repo_map: true

- name: gemini/gemini-1.5-pro-exp-0827
  edit_format: diff-fenced
  use_repo_map: true

- name: gemini/gemini-exp-1206
  edit_format: diff
  use_repo_map: true

- name: gemini/gemini-exp-1114
  edit_format: diff
  use_repo_map: true

- name: gemini/gemini-exp-1121
  edit_format: diff
  use_repo_map: true

- name: vertex_ai/gemini-pro-experimental
  edit_format: diff-fenced
  use_repo_map: true

- name: gemini/gemini-1.5-flash-exp-0827

- name: gemini/gemini-2.0-flash-exp
  edit_format: diff
  use_repo_map: true

- name: openrouter/deepseek/deepseek-r1
  edit_format: diff
  weak_model_name: openrouter/deepseek/deepseek-chat
  use_repo_map: true
  examples_as_sys_msg: true
  extra_params:
    max_tokens: 8192
  caches_by_default: true
  use_temperature: false
  editor_model_name: openrouter/deepseek/deepseek-chat
  editor_edit_format: editor-diff

- name: openrouter/deepseek/deepseek-r1:free
  edit_format: diff
  weak_model_name: openrouter/deepseek/deepseek-chat:free
  use_repo_map: true
  examples_as_sys_msg: true
  extra_params:
    max_tokens: 8192
  caches_by_default: true
  use_temperature: false
  editor_model_name: openrouter/deepseek/deepseek-chat:free
  editor_edit_format: editor-diff

- name: deepseek/deepseek-reasoner
  edit_format: diff
  weak_model_name: deepseek/deepseek-chat
  use_repo_map: true
  examples_as_sys_msg: true
  extra_params:
    max_tokens: 8192
  caches_by_default: true
  use_temperature: false
  editor_model_name: deepseek/deepseek-chat
  editor_edit_format: editor-diff

- name: deepseek/deepseek-chat
  edit_format: diff
  use_repo_map: true
  reminder: sys
  examples_as_sys_msg: true
  extra_params:
    max_tokens: 8192
  caches_by_default: true

- name: deepseek/deepseek-coder
  edit_format: diff
  use_repo_map: true
  reminder: sys
  examples_as_sys_msg: true
  extra_params:
    max_tokens: 8192
  caches_by_default: true

- name: deepseek-chat
  edit_format: diff
  use_repo_map: true
  reminder: sys
  examples_as_sys_msg: true
  extra_params:
    max_tokens: 8192

- name: deepseek-coder
  edit_format: diff
  use_repo_map: true
  reminder: sys
  examples_as_sys_msg: true
  extra_params:
    max_tokens: 8192
  caches_by_default: true

- name: openrouter/deepseek/deepseek-coder
  edit_format: diff
  use_repo_map: true
  reminder: sys
  examples_as_sys_msg: true

- name: openrouter/deepseek/deepseek-chat
  edit_format: diff
  use_repo_map: true
  reminder: sys
  examples_as_sys_msg: true

- name: openrouter/openai/gpt-4o
  edit_format: diff
  weak_model_name: openrouter/openai/gpt-4o-mini
  use_repo_map: true
  lazy: true
  reminder: sys
  examples_as_sys_msg: true
  editor_edit_format: editor-diff

- name: openai/o1-mini
  weak_model_name: openai/gpt-4o-mini
  use_repo_map: true
  use_system_prompt: false
  use_temperature: false
  editor_model_name: openai/gpt-4o
  editor_edit_format: editor-diff

- name: azure/o1-mini
  weak_model_name: azure/gpt-4o-mini
  use_repo_map: true
  use_system_prompt: false
  use_temperature: false
  editor_model_name: azure/gpt-4o
  editor_edit_format: editor-diff

- name: o1-mini
  weak_model_name: gpt-4o-mini
  use_repo_map: true
  use_system_prompt: false
  use_temperature: false
  editor_model_name: gpt-4o
  editor_edit_format: editor-diff

- name: openai/o1-preview
  edit_format: diff
  weak_model_name: openai/gpt-4o-mini
  use_repo_map: true
  use_system_prompt: false
  use_temperature: false
  editor_model_name: openai/gpt-4o
  editor_edit_format: editor-diff

- name: azure/o1-preview
  edit_format: diff
  weak_model_name: azure/gpt-4o-mini
  use_repo_map: true
  use_system_prompt: false
  use_temperature: false
  editor_model_name: azure/gpt-4o
  editor_edit_format: editor-diff

- name: azure/o1
  edit_format: diff
  weak_model_name: azure/gpt-4o-mini
  use_repo_map: true
  use_temperature: false
  streaming: false
  editor_model_name: azure/gpt-4o
  editor_edit_format: editor-diff

- name: o1-preview
  edit_format: architect
  weak_model_name: gpt-4o-mini
  use_repo_map: true
  use_system_prompt: false
  use_temperature: false
  editor_model_name: gpt-4o
  editor_edit_format: editor-diff

- name: openrouter/openai/o1-mini
  weak_model_name: openrouter/openai/gpt-4o-mini
  use_repo_map: true
  use_system_prompt: false
  use_temperature: false
  streaming: false
  editor_model_name: openrouter/openai/gpt-4o
  editor_edit_format: editor-diff

- name: openrouter/openai/o1-preview
  edit_format: diff
  weak_model_name: openrouter/openai/gpt-4o-mini
  use_repo_map: true
  use_system_prompt: false
  use_temperature: false
  streaming: false
  editor_model_name: openrouter/openai/gpt-4o
  editor_edit_format: editor-diff

- name: openrouter/openai/o1
  edit_format: diff
  weak_model_name: openrouter/openai/gpt-4o-mini
  use_repo_map: true
  use_temperature: false
  streaming: false
  editor_model_name: openrouter/openai/gpt-4o
  editor_edit_format: editor-diff

- name: openai/o1
  edit_format: diff
  weak_model_name: openai/gpt-4o-mini
  use_repo_map: true
  use_temperature: false
  streaming: false
  editor_model_name: openai/gpt-4o
  editor_edit_format: editor-diff

- name: o1
  edit_format: diff
  weak_model_name: gpt-4o-mini
  use_repo_map: true
  use_temperature: false
  streaming: false
  editor_model_name: gpt-4o
  editor_edit_format: editor-diff

- name: openrouter/qwen/qwen-2.5-coder-32b-instruct
  edit_format: diff
  weak_model_name: openrouter/qwen/qwen-2.5-coder-32b-instruct
  use_repo_map: true
  editor_model_name: openrouter/qwen/qwen-2.5-coder-32b-instruct
  editor_edit_format: editor-diff

<<<<<<< HEAD

- name: openrouter/deepseek/deepseek-r1-distill-llama-70b
  edit_format: diff
  weak_model_name: openrouter/deepseek/deepseek-chat
  use_repo_map: true
  examples_as_sys_msg: true
  extra_params:
    max_tokens: 8192
  caches_by_default: true
  use_temperature: false
  editor_model_name: openrouter/deepseek/deepseek-chat
  editor_edit_format: editor-diff
  
=======
- name: fireworks_ai/accounts/fireworks/models/deepseek-r1
  edit_format: diff
  weak_model_name: fireworks_ai/accounts/fireworks/models/deepseek-v3
  use_repo_map: true
  use_temperature: false
  streaming: true
  editor_model_name: fireworks_ai/accounts/fireworks/models/deepseek-v3
  editor_edit_format: editor-diff
  remove_reasoning: false
  extra_params:
      max_tokens: 160000

- name: fireworks_ai/accounts/fireworks/models/deepseek-v3
  edit_format: diff
  use_repo_map: true
  reminder: sys
  examples_as_sys_msg: true
  extra_params:
      max_tokens: 128000
>>>>>>> 47dc30ea
<|MERGE_RESOLUTION|>--- conflicted
+++ resolved
@@ -591,8 +591,6 @@
   editor_model_name: openrouter/qwen/qwen-2.5-coder-32b-instruct
   editor_edit_format: editor-diff
 
-<<<<<<< HEAD
-
 - name: openrouter/deepseek/deepseek-r1-distill-llama-70b
   edit_format: diff
   weak_model_name: openrouter/deepseek/deepseek-chat
@@ -605,7 +603,6 @@
   editor_model_name: openrouter/deepseek/deepseek-chat
   editor_edit_format: editor-diff
   
-=======
 - name: fireworks_ai/accounts/fireworks/models/deepseek-r1
   edit_format: diff
   weak_model_name: fireworks_ai/accounts/fireworks/models/deepseek-v3
@@ -624,5 +621,4 @@
   reminder: sys
   examples_as_sys_msg: true
   extra_params:
-      max_tokens: 128000
->>>>>>> 47dc30ea
+      max_tokens: 128000